"""Admin."""
import logging
from datetime import date

from admin_auto_filters.filters import AutocompleteFilterFactory
from adminsortable.admin import SortableAdmin
from django import forms
from django.contrib import admin
from django.contrib.admin import widgets
from django.contrib.auth import models as auth_models
from django.contrib.auth.admin import GroupAdmin as BaseGroupAdmin
from django.contrib.auth.models import User
from django.core.cache import cache
from django.db.models import Q, Prefetch, TextField
from django.forms import TextInput
from django.urls import reverse
from django.utils.html import format_html
from django.utils.translation import gettext as _
from django_admin_listfilter_dropdown.filters import DropdownFilter
from django_admin_listfilter_dropdown.filters import RelatedDropdownFilter
from django_countries.filters import CountryFilter
from import_export import fields
from import_export.admin import ExportMixin
from import_export.resources import ModelResource
from polymorphic.admin import PolymorphicChildModelAdmin
from polymorphic.admin import PolymorphicChildModelFilter
from polymorphic.admin import PolymorphicParentModelAdmin
from rangefilter.filter import DateRangeFilter
from rangefilter.filter import DateTimeRangeFilter

from ninetofiver import models, redmine
from ninetofiver.filters import CompanyFilter
from ninetofiver.models import Timesheet
from ninetofiver.templatetags.markdown import markdown
from ninetofiver.utils import IntelligentManyToManyWidget

log = logging.getLogger(__name__)

# Enable old-style admin view
admin.site.enable_nav_sidebar = False


class GroupForm(forms.ModelForm):
    """Group form."""

    users = forms.ModelMultipleChoiceField(
        label=_('Users'),
        required=False,
        queryset=auth_models.User.objects.all(),
        widget=admin.widgets.FilteredSelectMultiple('users', is_stacked=False)
    )

    class Meta:
        model = auth_models.Group
        fields = '__all__'
        widgets = {
            'permissions': admin.widgets.FilteredSelectMultiple(verbose_name="Permissions", is_stacked=False),
        }


class GroupAdmin(BaseGroupAdmin):
    """Group admin."""

    form = GroupForm

    def save_model(self, request, obj, form, change):
        """Save the given model."""
        super(GroupAdmin, self).save_model(request, obj, form, change)
        obj.user_set.set(form.cleaned_data['users'])

    def get_form(self, request, obj=None, **kwargs):
        """Get the form."""
        pks = [x.pk for x in obj.user_set.all()] if obj else []
        self.form.base_fields['users'].initial = pks

        return GroupForm


# Unregister previous admin to register current one
admin.site.unregister(auth_models.Group)
admin.site.register(auth_models.Group, GroupAdmin)


@admin.register(models.ApiKey)
class ApiKeyAdmin(admin.ModelAdmin):
    """Api key admin."""

    list_display = ('__str__', 'name', 'key', 'read_only', 'user', 'created_at')
    ordering = ('-created_at',)


class EmploymentContractStatusFilter(admin.SimpleListFilter):
    """Employment contract status filter."""

    title = 'Status'
    parameter_name = 'status'

    def lookups(self, request, model_admin):
        return (
            ('active', _('Active')),
            ('ended', _('Ended')),
            ('future', _('Future')),
        )

    def queryset(self, request, queryset):
        if self.value() == 'active':
            return queryset.filter(
                Q(started_at__lte=date.today()) &
                (Q(ended_at__gte=date.today()) | Q(ended_at__isnull=True))
            )
        elif self.value() == 'ended':
            return queryset.filter(ended_at__lte=date.today())
        elif self.value() == 'future':
            return queryset.filter(started_at__gte=date.today())


class ContractStatusFilter(admin.SimpleListFilter):
    """Contract status filter."""

    title = 'Status'
    parameter_name = 'status'

    def lookups(self, request, model_admin):
        return (
            ('active', _('Active')),
            ('ended', _('Ended')),
            ('future', _('Future')),
        )

    def queryset(self, request, queryset):
        if self.value() == 'active':
            return queryset.filter(
                Q(starts_at__lte=date.today()) &
                (Q(ends_at__gte=date.today()) | Q(ends_at__isnull=True)) &
                Q(active=True)
            )
        elif self.value() == 'ended':
            return queryset.filter(Q(ends_at__lte=date.today()) | Q(active=False))
        elif self.value() == 'future':
            return queryset.filter(starts_at__gte=date.today())


@admin.register(models.Company)
class CompanyAdmin(admin.ModelAdmin):
    """Company admin."""

    def logo(obj):
        return format_html('<a href="%s">%s</a>' % (obj.get_logo_url(), _('Link')))

    list_display = ('__str__', 'name', 'vat_identification_number', 'address', 'country', 'internal', logo)
    ordering = ('-internal', 'name')
    # NOTE (to my future self): see similar note in ninetofiver/filters.py
    search_fields = ('name', )


@admin.register(models.EmploymentContractType)
class EmploymentContractTypeAdmin(admin.ModelAdmin):
    list_display = ('__str__', 'name')
    search_fields = ('name',)
    ordering = ('name',)


@admin.register(models.EmploymentContract)
class EmploymentContractAdmin(admin.ModelAdmin):
    list_display = ('user', 'company', 'employment_contract_type', 'work_schedule', 'started_at', 'ended_at')
    list_filter = (
        EmploymentContractStatusFilter,
        AutocompleteFilterFactory('User', 'user'),
        AutocompleteFilterFactory('Company', 'company'),
        AutocompleteFilterFactory('Employment Contract Type', 'employment_contract_type'),
        ('started_at', DateRangeFilter),
        ('ended_at', DateRangeFilter)
    )
    search_fields = ('user__username', 'user__first_name', 'user__last_name', 'employment_contract_type__name',
                     'started_at', 'ended_at')
    ordering = ('user__first_name', 'user__last_name')
    autocomplete_fields = ('user', 'company', 'employment_contract_type',)


@admin.register(models.WorkSchedule)
class WorkScheduleAdmin(admin.ModelAdmin):
    list_display = ('__str__', 'name', 'monday', 'tuesday', 'wednesday', 'thursday', 'friday', 'saturday', 'sunday')
    ordering = ('name',)


@admin.register(models.UserRelative)
class UserRelativeAdmin(admin.ModelAdmin):
    list_display = ('__str__', 'name', 'user', 'relation', 'gender', 'birth_date',)
    ordering = ('name',)
    autocomplete_fields = ('user',)


@admin.register(models.Attachment)
class AttachmentAdmin(admin.ModelAdmin):
    def link(self, obj):
        return format_html('<a href="%s">%s</a>' % (obj.get_file_url(), str(obj)))

    list_display = ('__str__', 'user', 'name', 'description', 'file', 'slug', 'link')


@admin.register(models.Holiday)
class HolidayAdmin(admin.ModelAdmin):
    list_display = ('__str__', 'name', 'date', 'country')
    ordering = ('-date',)
    list_filter = (
        ('country', DropdownFilter),
        ('date', DateRangeFilter)
    )
    search_fields = ('name',)


@admin.register(models.LeaveType)
class LeaveTypeAdmin(SortableAdmin):
    """Leave type admin."""

    list_display = ('__str__', 'name', 'description', 'overtime', 'sickness')


class LeaveDateInline(admin.TabularInline):
    """Leave date inline."""

    model = models.LeaveDate

    def formfield_for_foreignkey(self, db_field, request, **kwargs):
        formfield = super().formfield_for_foreignkey(db_field, request, **kwargs)

        if db_field.name == "timesheet" and hasattr(self, 'cached_timesheets'):
            # use cached options because django will fetch them multiple times otherwise
            formfield.choices = self.cached_timesheets

        return formfield


@admin.register(models.Leave)
class LeaveAdmin(admin.ModelAdmin):
    """Leave admin."""

    def get_queryset(self, request):
        return (super().get_queryset(request)
                .select_related('leave_type', 'user')
                .prefetch_related('attachments'))

    def get_formsets_with_inlines(self, request, obj=None):
        """Cache timesheets foreign-keys in inlines"""
        cached_timesheets = [(None, "---------")]
        if obj:
            cached_timesheets.extend([(i.pk, str(i)) for i in Timesheet.objects.filter(user=obj.user)])
        else:
            cached_timesheets.extend([(i.pk, str(i)) for i in Timesheet.objects.all()])

        # populate all inlines with cached properties - probably should select th
        for inline in self.get_inline_instances(request, obj):
            inline.cached_timesheets = cached_timesheets
            yield inline.get_formset(request, obj), inline

    def make_approved(self, request, queryset):
        """Approve selected leaves."""
        for leave in queryset:
            leave.status = models.STATUS_APPROVED
            leave.save(validate=False)

    make_approved.short_description = _('Approve selected leaves')

    def make_rejected(self, request, queryset):
        """Reject selected leaves."""
        for leave in queryset:
            leave.status = models.STATUS_REJECTED
            leave.save(validate=False)

    make_rejected.short_description = _('Reject selected leaves')

    def date(self, obj):
        """List leave dates."""
        return format_html('<br>'.join(x.html_label() for x in list(obj.leavedate_set.all())))

    def attachment(self, obj):
        """Attachment URLs."""
        return format_html('<br>'.join('<a href="%s">%s</a>'
                                       % (x.get_file_url(), str(x)) for x in list(obj.attachments.all())))

    def company(self, obj):
        """Company under which is user employed. If he is employed under more than one,
        then the first one is shown in related column, but in filters, all his/her companies are used."""
        company = models.Leave.objects.raw(f"""
          SELECT DISTINCT 1 as id, ninetofiver_company.name as company
from (((ninetofiver_leave INNER JOIN auth_user ON ninetofiver_leave.user_id = auth_user.id)
INNER JOIN ninetofiver_employmentcontract ON ninetofiver_employmentcontract.user_id = auth_user.id)
INNER JOIN ninetofiver_company on ninetofiver_employmentcontract.company_id = ninetofiver_company.id)
WHERE ninetofiver_leave.user_id == {obj.user_id};
                """)
<<<<<<< HEAD
        return company[0].company or "None"
=======
        company = "None" if len(company) == 0 else company[0].company
        return company
>>>>>>> 904242d2

    def item_actions(self, obj):
        """Actions."""
        actions = []

        if obj.status == models.STATUS_PENDING:
            actions.append('<a class="button" href="%s?return=true">%s</a>' %
                           (reverse('admin_leave_approve', kwargs={'leave_pk': obj.id}), _('Approve')))
            actions.append('<a class="button" href="%s?return=true">%s</a>' %
                           (reverse('admin_leave_reject', kwargs={'leave_pk': obj.id}), _('Reject')))

        return format_html('&nbsp;'.join(actions))

    list_display = (
        '__str__',
        'user',
        'leave_type',
        'date',
        'created_at',
        'status',
        'description',
        'attachment',
        'item_actions',
        'company',
    )
    list_filter = (
        'status',
        ('leave_type', RelatedDropdownFilter),
        AutocompleteFilterFactory('User', 'user'),
        CompanyFilter,
        ('user__groups', RelatedDropdownFilter),
        ('leavedate__starts_at', DateTimeRangeFilter),
        ('leavedate__ends_at', DateTimeRangeFilter)
    )
    search_fields = ('user__username', 'user__first_name', 'user__last_name', 'leave_type__name', 'status',
                     'leavedate__starts_at', 'leavedate__ends_at', 'description', 'company')
    inlines = [
        LeaveDateInline,
    ]
    actions = [
        'make_approved',
        'make_rejected',
    ]
    ordering = ('-status',)
    autocomplete_fields = ('user',)


@admin.register(models.LeaveDate)
class LeaveDateAdmin(admin.ModelAdmin):

    def formfield_for_foreignkey(self, db_field, request, **kwargs):
        """Form field for foreign key."""
        if db_field.name == 'user':
            kwargs['queryset'] = auth_models.User.objects.all()
        return super().formfield_for_foreignkey(db_field, request, **kwargs)

    list_display = ('__str__', 'leave', 'starts_at', 'ends_at')
    ordering = ('-starts_at',)
    raw_id_fields = ('leave', 'timesheet')
    autocomplete_fields = ('timesheet',)


class UserInfoForm(forms.ModelForm):
    """User info form."""

    def __init__(self, *args, **kwargs):
        """Constructor."""
        super().__init__(*args, **kwargs)

        self.fields['redmine_id'].label = 'Redmine user'
        redmine_user_choices = cache.get_or_set('user_info_admin_redmine_id_choices',
                                                redmine.get_redmine_user_choices)
        self.fields['redmine_id'].widget = forms.Select(choices=redmine_user_choices)


@admin.register(models.UserInfo)
class UserInfoAdmin(admin.ModelAdmin):
    def join_date(self, obj):
        return obj.get_join_date()

    def user_groups(self, obj):
        return format_html('<br>'.join(str(x) for x in list(obj.user.groups.all())))

    list_display = ('__str__', 'user', 'gender', 'birth_date', 'user_groups', 'country', 'join_date')
    list_filter = ('gender', 'user__groups', ('country', CountryFilter))
    search_fields = ('user__username', 'user__email', 'user__first_name', 'user__last_name',)
    ordering = ('user',)
    autocomplete_fields = ('user',)
    form = UserInfoForm


@admin.register(models.PerformanceType)
class PerformanceTypeAdmin(admin.ModelAdmin):
    list_display = ('__str__', 'name', 'description', 'multiplier')


@admin.register(models.ContractGroup)
class ContractGroupAdmin(admin.ModelAdmin):
    list_display = ('__str__', 'name',)


@admin.register(models.ContractLogType)
class ContractLogTypeAdmin(admin.ModelAdmin):
    list_display = ('__str__', 'name')
    search_fields = ('name',)
    ordering = ('name',)


class ContractUserInline(admin.TabularInline):
    model = models.ContractUser
    # Due to loading improvements, also user is raw_id_field
    # autocomplete_fields = ['user']
    # ordering = ("user__first_name", "user__last_name",)
    show_change_link = True
    raw_id_fields = ('user', 'contract_role',)

    def formfield_for_foreignkey(self, db_field, request, **kwargs):
        """Form field for foreign key."""
        if db_field.name == 'user':
            kwargs['queryset'] = auth_models.User.objects.all()
        return super().formfield_for_foreignkey(db_field, request, **kwargs)

    def get_queryset(self, request):
        return (super().get_queryset(request)
                .select_related('user', 'contract_role')
                )


class ContractUserGroupInline(admin.TabularInline):
    model = models.ContractUserGroup


class ContractEstimateInline(admin.TabularInline):
    model = models.ContractEstimate


class ContractLogInline(admin.TabularInline):
    view_on_site = False
    model = models.ContractLog
    formfield_overrides = {
        TextField: {'widget': TextInput(attrs={'size': '60'})},
    }


class ContractForm(forms.ModelForm):
    """Contract form."""

    def __init__(self, *args, **kwargs):
        """Constructor."""
        super().__init__(*args, **kwargs)

        self.fields['redmine_id'].label = 'Redmine project'
        redmine_project_choices = cache.get_or_set('contract_admin_redmine_id_choices',
                                                   redmine.get_redmine_project_choices)
        self.fields['redmine_id'].widget = forms.Select(choices=redmine_project_choices)


class ContractResource(ModelResource):
    """Contract resource."""

    contract_users = fields.Field(
        column_name='users',
        attribute='contract_users',
        widget=IntelligentManyToManyWidget(User, lookup='get_full_name'))

    class Meta:
        """Contract resource meta class."""

        model = models.Contract
        fields = (
            'id',
            'name',
            'company__id',
            'company__name',
            'customer__id',
            'customer__name',
            'active',
            'starts_at',
            'ends_at',
            'description',
            'projectcontract__fixed_fee',
            'consultancycontract__duration',
            'consultancycontract__day_rate',
            'supportcontract__fixed_fee',
            'supportcontract__fixed_fee_period',
            'supportcontract__day_rate',
            'polymorphic_ctype__model',
        )
        export_order = (
            'id',
            'name',
            'description',
            'starts_at',
            'ends_at',
            'active',
            'company__id',
            'company__name',
            'customer__id',
            'customer__name',
            'contract_users',
            'projectcontract__fixed_fee',
            'consultancycontract__duration',
            'consultancycontract__day_rate',
            'supportcontract__fixed_fee',
            'supportcontract__fixed_fee_period',
            'supportcontract__day_rate',
            'polymorphic_ctype__model',
        )


@admin.register(models.Contract)
class ContractParentAdmin(ExportMixin, PolymorphicParentModelAdmin):
    """Contract parent admin."""

    def get_queryset(self, request):
        return (super().get_queryset(request)
                .select_related('company', 'customer')
                .prefetch_related('contractusergroup_set',
                                  'contractusergroup_set__group', 'contractusergroup_set__contract_role',
                                  'contractuser_set', 'contractuser_set__user',
                                  'contractuser_set__contract_role',
                                  Prefetch('performance_types', queryset=(models.PerformanceType.objects
                                                                          .non_polymorphic())),
                                  Prefetch('attachments', queryset=(models.Attachment.objects
                                                                    .non_polymorphic())))
                .distinct())

    def contract_users(obj):
        return format_html('<br>'.join(str(x) for x in list(obj.contractuser_set.all())))

    def contract_user_groups(obj):
        return format_html('<br>'.join(str(x) for x in list(obj.contractusergroup_set.all())))

    def performance_type(obj):
        return format_html('<br>'.join(str(x) for x in list(obj.performance_types.all())))

    def attachments(obj):
        return format_html('<br>'.join('<a href="%s">%s</a>'
                                       % (x.get_file_url(), str(x)) for x in list(obj.attachments.all())))

    def fixed_fee(obj):
        real_obj = obj.get_real_instance()
        if real_obj.__class__ in [models.ProjectContract, models.SupportContract]:
            return real_obj.fixed_fee
        return None

    def fixed_fee_period(obj):
        real_obj = obj.get_real_instance()
        if real_obj.__class__ is models.SupportContract:
            return real_obj.fixed_fee_period
        return None

    def duration(obj):
        real_obj = obj.get_real_instance()
        if real_obj.__class__ is models.ConsultancyContract:
            return real_obj.duration
        return None

    def day_rate(obj):
        real_obj = obj.get_real_instance()
        if real_obj.__class__ in [models.ConsultancyContract, models.SupportContract]:
            return real_obj.day_rate
        return None

    def item_actions(obj):
        """Actions."""
        actions = []

        actions.append('<a class="button" href="%s?contract__id__exact=%s">%s</a>' %
                       (reverse('admin:ninetofiver_invoice_changelist'), obj.id, _('Invoices')))

        return format_html('&nbsp;'.join(actions))

    resource_class = ContractResource
    polymorphic_list = True

    base_model = models.Contract
    child_models = (
        models.ProjectContract,
        models.ConsultancyContract,
        models.SupportContract,
    )
    list_display = ('__str__', 'name', 'company', 'customer', contract_users, contract_user_groups, performance_type,
                    'active', 'starts_at', 'ends_at', 'description', attachments, fixed_fee, fixed_fee_period,
                    duration, day_rate, item_actions)

    list_filter = (
        PolymorphicChildModelFilter,
        ContractStatusFilter,
        AutocompleteFilterFactory('company', 'company'),
        AutocompleteFilterFactory('customer', 'customer'),
        AutocompleteFilterFactory('contract groups', 'contract_groups'),
        AutocompleteFilterFactory('user', 'contractuser__user'),
        ('contractusergroup__group', RelatedDropdownFilter),
        ('performance_types', RelatedDropdownFilter),
        ('starts_at', DateRangeFilter),
        ('ends_at', DateRangeFilter),
        'active'
    )
    search_fields = ('name', 'description', 'company__name', 'customer__name', 'contractuser__user__first_name',
                     'contractuser__user__last_name', 'contractuser__user__username', 'contractusergroup__group__name',
                     'performance_types__name')
    ordering = ('name', 'company', 'starts_at', 'ends_at', '-customer',)
    autocomplete_fields = ('company', 'customer')


class ContractChildAdmin(PolymorphicChildModelAdmin):
    """Base contract admin."""

    def get_queryset(self, request):
        return (super().get_queryset(request)
                .select_related('company', 'customer')
                .prefetch_related('contractusergroup_set',
                                  'contractusergroup_set__group', 'contractusergroup_set__contract_role',
                                  'contractuser_set', 'contractuser_set__user',
                                  'contractuser_set__contract_role',
                                  'attachments', 'performance_types',
                                  ).distinct())

    inlines = [
        ContractLogInline,
        ContractEstimateInline,
        ContractUserGroupInline,
        ContractUserInline,
    ]
    base_model = models.Contract
    base_form = ContractForm
    list_display = ContractParentAdmin.list_display
    list_filter = ContractParentAdmin.list_filter[1:]
    search_fields = ContractParentAdmin.search_fields
    ordering = ContractParentAdmin.ordering


@admin.register(models.ConsultancyContract)
class ConsultancyContractAdmin(ContractChildAdmin):
    """Consultancy contract admin."""

    base_model = models.ConsultancyContract
    autocomplete_fields = ('company', 'customer')


@admin.register(models.SupportContract)
class SupportContractAdmin(ContractChildAdmin):
    """Support contract admin."""

    base_model = models.SupportContract
    autocomplete_fields = ('company', 'customer')


@admin.register(models.ProjectContract)
class ProjectContractAdmin(ContractChildAdmin):
    """Project contract admin."""

    base_model = models.ProjectContract
    autocomplete_fields = ('company', 'customer')


@admin.register(models.ContractRole)
class ContractRoleAdmin(admin.ModelAdmin):
    """Contract role admin."""
    list_display = ('__str__', 'name', 'description')
    ordering = ('name',)
    search_fields = ('name',)


class ContractUserWorkScheduleInline(admin.TabularInline):
    model = models.ContractUserWorkSchedule


@admin.register(models.ContractUser)
class ContractUserAdmin(admin.ModelAdmin):
    list_display = ('__str__', 'user', 'contract', 'contract_role')
    ordering = ('user__first_name', 'user__last_name')
    inlines = [
        ContractUserWorkScheduleInline,
    ]
    list_filter = (
        AutocompleteFilterFactory('Contract', 'contract'),
        AutocompleteFilterFactory('User', 'user'),
        AutocompleteFilterFactory('Contract role', 'contract_role'),
    )
    raw_id_fields = ('contract',)
    autocomplete_fields = ('user', 'contract_role',)


@admin.register(models.Timesheet)
class TimesheetAdmin(admin.ModelAdmin):
    """Timesheet admin."""

    def get_queryset(self, request):
        """Get the queryset."""
        return super().get_queryset(request).select_related('user').prefetch_related('attachments')

    def attachments(obj):
        return format_html('<br>'.join('<a href="%s">%s</a>'
                                       % (x.get_file_url(), str(x)) for x in list(obj.attachments.all())))

    def make_closed(self, request, queryset):
        for timesheet in queryset:
            timesheet.status = models.STATUS_CLOSED
            timesheet.save(validate=False)

    make_closed.short_description = _('Close selected timesheets')

    def make_active(self, request, queryset):
        for timesheet in queryset:
            timesheet.status = models.STATUS_ACTIVE
            timesheet.save(validate=False)

    make_active.short_description = _('Activate selected timesheets')

    def make_pending(self, request, queryset):
        for timesheet in queryset:
            timesheet.status = models.STATUS_PENDING
            timesheet.save(validate=False)

    make_pending.short_description = _('Set selected timesheets to pending')

    def item_actions(self, obj):
        """Actions."""
        actions = []

        if obj.status == models.STATUS_PENDING:
            actions.append('<a class="button" href="%s?return=true">%s</a>' %
                           (reverse('admin_timesheet_close', kwargs={'timesheet_pk': obj.id}), _('Close')))
            actions.append('<a class="button" href="%s?return=true">%s</a>' %
                           (reverse('admin_timesheet_activate', kwargs={'timesheet_pk': obj.id}), _('Reopen')))

        return format_html('&nbsp;'.join(actions))

    list_display = ('__str__', 'user', 'month', 'year', 'status', attachments, 'item_actions')
    list_filter = (
        'status',
        AutocompleteFilterFactory('user', 'user'),
        'year',
        'month',
    )
    actions = [
        'make_closed',
        'make_active',
        'make_pending',
    ]
    search_fields = (
        'user__username',
        'user__first_name',
        'user__last_name',
        'status',
    )
    ordering = ('-year', 'month', 'user__first_name', 'user__last_name')
    autocomplete_fields = ('user',)


@admin.register(models.Location)
class LocationAdmin(SortableAdmin):
    """Location admin."""

    list_display = (
        '__str__',
        'name',
    )
    search_fields = ('name',)


@admin.register(models.Whereabout)
class WhereaboutAdmin(admin.ModelAdmin):
    """Whereabout admin."""

    list_display = (
        '__str__',
        'timesheet',
        'location',
        'starts_at',
        'ends_at',
        'description',
    )
    list_filter = (
        ('location', RelatedDropdownFilter),
        AutocompleteFilterFactory('user', 'timesheet__user'),
        ('starts_at', DateTimeRangeFilter),
        ('ends_at', DateTimeRangeFilter)
    )
    search_fields = ('timesheet__user__username', 'timesheet__user__first_name', 'timesheet__user__last_name',
                     'location', 'starts_at', 'ends_at', 'description')
    ordering = ('-starts_at',)
    raw_id_fields = ('timesheet',)


class PerformanceResource(ModelResource):
    """Performance resource."""

    class Meta:
        """Performance resource meta class."""

        model = models.Performance
        fields = (
            'id',
            'timesheet__user__id',
            'timesheet__user__username',
            'timesheet__year',
            'timesheet__month',
            'timesheet__status',
            'date',
            'contract__id',
            'contract__name',
            'activityperformance__duration',
            'activityperformance__description',
            'activityperformance__performance_type__id',
            'activityperformance__performance_type__name',
            'activityperformance__contract_role__id',
            'activityperformance__contract_role__name',
            'polymorphic_ctype__model',
        )


class ContractListFilter(admin.SimpleListFilter):
    title = 'Contract'
    parameter_name = "contract"
    template = 'django_admin_listfilter_dropdown/dropdown_filter.html'

    def lookups(self, request, model_admin):
        query = models.Contract.objects.non_polymorphic().select_related('customer', 'company')
        return [(con.pk, str(con)) for con in query]

    def queryset(self, request, queryset):
        if self.value():
            try:
                value = int(self.value())
            except TypeError:
                value = None
                return queryset

            for choice_value, _ in self.lookup_choices:
                if choice_value == value:
                    return queryset.filter(contract=choice_value)
            return queryset.filter(contract=None)
        return queryset


@admin.register(models.Performance)
class PerformanceParentAdmin(ExportMixin, PolymorphicParentModelAdmin):
    """Performance parent admin."""

    resource_class = PerformanceResource
    polymorphic_list = True

    def get_queryset(self, request):
        return super().get_queryset(request).select_related('contract',
                                                            'contract__customer',
                                                            'timesheet',
                                                            'timesheet__user')

    def duration(self, obj):
        return obj.activityperformance.duration

    def performance_type(self, obj):
        return obj.activityperformance.performance_type

    def description(self, obj):
        value = obj.activityperformance.description
        value = markdown(value) if value else value
        return value

    def contract_role(self, obj):
        return obj.activityperformance.contract_role

    base_model = models.Performance
    child_models = (
        models.ActivityPerformance,
        models.StandbyPerformance,
    )
    list_filter = (
        PolymorphicChildModelFilter,
        ContractListFilter,
        AutocompleteFilterFactory('company', 'contract__company'),
        AutocompleteFilterFactory('customer', 'contract__customer'),
        AutocompleteFilterFactory('user', 'timesheet__user'),
        ('timesheet__year', DropdownFilter),
        ('timesheet__month', DropdownFilter),
        ('date', DateRangeFilter),
        AutocompleteFilterFactory('contract role', 'activityperformance__contract_role'),
        ('activityperformance__performance_type', RelatedDropdownFilter),
    )
    list_display = (
        '__str__',
        'timesheet',
        'date',
        'contract',
        'performance_type',
        'duration',
        'description',
        'contract_role',
    )


class PerformanceChildAdmin(PolymorphicChildModelAdmin):
    base_model = models.Performance
    raw_id_fields = ('contract',)


@admin.register(models.ActivityPerformance)
class ActivityPerformanceChildAdmin(PerformanceChildAdmin):
    base_model = models.ActivityPerformance

    def get_queryset(self, request):
        return (super().get_queryset(request)
                .prefetch_related('performance_type')
                )
    autocomplete_fields = ('timesheet', 'contract_role')


@admin.register(models.StandbyPerformance)
class StandbyPerformanceChildAdmin(PerformanceChildAdmin):
    base_model = models.StandbyPerformance


class InvoiceItemInline(admin.TabularInline):
    """Invoice item inline."""

    model = models.InvoiceItem
    extra = 1

    def get_formset(self, request, obj=None, **kwargs):
        formset = super().get_formset(request, obj, **kwargs)

        # Is it get?
        if request.method == "GET" and (not obj or not obj.id):
            data = {}
            price = request.GET.get('price')
            if price:
                data['price'] = price
                formset.form.base_fields['price'].initial = price

            amount = request.GET.get('amount')
            if amount:
                data['amount'] = amount
                formset.form.base_fields['amount'].initial = amount

        return formset


@admin.register(models.Invoice)
class InvoiceAdmin(admin.ModelAdmin):
    """Invoice admin."""

    def get_queryset(self, request):
        """Get the queryset."""
        return (super().get_queryset(request)
                .select_related('contract', 'contract__customer')
                .prefetch_related('invoiceitem_set'))

    def amount(self, obj):
        """Amount."""
        return sum([x.price * x.amount for x in obj.invoiceitem_set.all()])

    list_display = (
        '__str__',
        'date',
        'amount',
        'contract',
        'reference',
        'period_starts_at',
        'period_ends_at',
        'description',
    )
    list_filter = (
        AutocompleteFilterFactory('Contract', 'contract'),
        AutocompleteFilterFactory('Company', 'contract__company'),
        AutocompleteFilterFactory('Customer', 'contract__customer'),
        ('date', DateTimeRangeFilter),
        ('period_starts_at', DateTimeRangeFilter),
        ('period_ends_at', DateTimeRangeFilter),
    )
    search_fields = ('contract', 'reference', 'contract__name', 'contract__customer__name', 'contract__company__name',
                     'description', 'date')
    inlines = [
        InvoiceItemInline,
    ]
    ordering = ('-reference',)
    autocomplete_fields = ('contract',)


@admin.register(models.TrainingType)
class UserTrainingTypeAdmin(admin.ModelAdmin):
    """User training types admin"""

    list_display = (
        '__str__',
        'description',
        'mandatory',
        'country',
    )

    list_filter = (
        'mandatory',
        ('country', DropdownFilter),
    )


class TrainingInline(admin.TabularInline):
    model = models.Training
    extra = 0
    fields = ('training_type', 'starts_at', 'ends_at', 'remaining_days')
    readonly_fields = ('remaining_days',)

    def formfield_for_foreignkey(self, db_field, request, **kwargs):
        formfield = super().formfield_for_foreignkey(db_field, request, **kwargs)

        if db_field.name == "training_type" and hasattr(self, 'training_types_choices'):
            # use cached options because django will fetch them multiple times otherwise
            formfield.choices = self.training_types_choices

        return formfield

    def get_queryset(self, request):
        qs = super().get_queryset(request)
        if hasattr(self, 'training_type_filter'):
            return qs.filter(training_type=self.training_type_filter)
        return qs.none()


@admin.register(models.UserTraining)
class UserTrainingAdmin(admin.ModelAdmin):

    def get_queryset(self, request):
        return (super().get_queryset(request)
                .select_related('user')
                .prefetch_related('user__userinfo'))

    list_display = (
        "__str__",
        "enrolled_training_types",
        "missing_mandatory_training",
    )
    list_filter = (
        AutocompleteFilterFactory('user', 'user'),
        ('user__userinfo__country', DropdownFilter),
        'training__training_type'
    )
    autocomplete_fields = ('user',)

    def add_view(self, *args, **kwargs):
        self.inlines = []
        self.readonly_fields = []
        return super(UserTrainingAdmin, self).add_view(*args, **kwargs)

    def change_view(self, *args, **kwargs):
        self.inlines = [TrainingInline]
        self.readonly_fields = ["user"]
        return super(UserTrainingAdmin, self).change_view(*args, **kwargs)

    def enrolled_training_types(self, obj):
        return format_html('<br>'.join(str(x) for x in list(
            models.TrainingType.objects.filter(country=obj.user.userinfo.country,
                                               training__user_training=obj).distinct())))

    def missing_mandatory_training(self, obj):
        return format_html('<br>'.join(str(x) for x in list(
            models.TrainingType.objects.filter(country=obj.user.userinfo.country, mandatory=True).exclude(
                training__user_training=obj).distinct())))

    def get_inline_instances(self, request, obj=None):
        """This method will create few dynamic inlines grouped on TrainingType."""
        inlines = []

        # if this is change_view (don't display anything on add_view)
        if obj:

            # Fetch all training types that are already associated with user.
            enrolled_training_types = models.TrainingType.objects.filter(country=obj.user.userinfo.country,
                                                                         training__user_training=obj).distinct()
            # Fetch remaining training types that user can possibly have (filter by country)
            available_training_types = models.TrainingType.objects.filter(country=obj.user.userinfo.country).exclude(
                training__user_training=obj).distinct()

            # For every active training, add separate and tweaked inline
            for training_type in enrolled_training_types:
                training_inline = TrainingInline(self.model, self.admin_site)
                # Set naming
                training_inline.verbose_name = training_type
                training_inline.verbose_name_plural = "{training_type} - Trainings".format(training_type=training_type)
                # See `formfield_for_foreignkey()` and `get_queryset()` methods in `TrainingInline` class
                training_inline.training_types_choices = ((training_type.pk, str(training_type)),)
                training_inline.training_type_filter = training_type
                # Add to inlines which should be be display
                inlines.append(training_inline)

            # If there are any remaining training types, display inline for them.
            if available_training_types:
                general_training_inline = TrainingInline(self.model, self.admin_site)
                general_training_inline.extra = 1
                general_training_inline.training_types_choices = [(None, "---------")] \
                                                                 + [(i.pk, str(i)) for i in available_training_types]
                inlines.append(general_training_inline)

        return inlines<|MERGE_RESOLUTION|>--- conflicted
+++ resolved
@@ -288,12 +288,8 @@
 INNER JOIN ninetofiver_company on ninetofiver_employmentcontract.company_id = ninetofiver_company.id)
 WHERE ninetofiver_leave.user_id == {obj.user_id};
                 """)
-<<<<<<< HEAD
-        return company[0].company or "None"
-=======
         company = "None" if len(company) == 0 else company[0].company
         return company
->>>>>>> 904242d2
 
     def item_actions(self, obj):
         """Actions."""
